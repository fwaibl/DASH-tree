import argparse
import os
from math import ceil
from shutil import make_archive, rmtree
from typing import Optional, OrderedDict, Sequence, Tuple, Union

import numpy as np
import pandas as pd
import torch
from rdkit import Chem
from tqdm import tqdm

from serenityff.charge.gnn.utils import ChargeCorrectedNodeWiseAttentiveFP, get_graph_from_mol
from serenityff.charge.utils import command_to_shell_file
from serenityff.charge.utils.exceptions import ExtractionError

from .explainer import Explainer


class Extractor:
    """
    This class handles the whole attention extraction for a trained ml model.
    """

    def __init__(self):
        pass

    @property
    def model(self) -> torch.nn.Module:
        return self._model

    @model.setter
    def model(self, value: Union[str, torch.nn.Module]) -> None:
        if isinstance(value, str):
            load = torch.load(value, map_location=torch.device("cpu"))
            try:
                load.state_dict()
                self._model = load
                print(self._model.state_dict().keys())
            except AttributeError:
                self._model = ChargeCorrectedNodeWiseAttentiveFP()
                self._model.load_state_dict(load)
        elif isinstance(value, torch.nn.Module):
            self._model = value
        elif isinstance(value, OrderedDict):
            self._model = ChargeCorrectedNodeWiseAttentiveFP(
                in_channels=25,
                hidden_channels=200,
                out_channels=1,
                edge_dim=11,
                num_layers=5,
                num_timesteps=2,
            )
            self._model.load_state_dict(value)
        else:
            raise TypeError(
                "model has to be either of type torch.nn.Module, OrderedDict, \
                    or the str path to a .pt model holding either of the aforementioned types."
            )
        return

    @property
    def explainer(self) -> Explainer:
        return self._explainer

    @explainer.setter
    def explainer(self, value: Explainer) -> None:
        if not isinstance(value, Explainer):
            raise TypeError("Explainer has to be (derived) of type GNNExplainer from torch_geometric.nn")
        self._explainer = value
        return

    def _initialize_expaliner(
        self,
        model: torch.nn.Module,
        epochs: Optional[int] = 2000,
        verbose: Optional[bool] = False,
    ) -> None:
        """
        Initializes an instance of an Explainer.

        Args:
            model (torch.nn.Module): ml model to explain
            epochs (Optional[int], optional): Epochs used to explain every node. Defaults to 2000.
            verbose (Optional[bool], optional): Wheter to use tqdm progress bars. Defaults to False.
        """
        self.model = model
        self.explainer = Explainer(model=self.model, epochs=epochs, verbose=verbose)

    def _explain_molecules_in_sdf(
        self, sdf_file: str, scratch: str, output: Optional[str] = None, verbose: Optional[bool] = False
    ) -> None:
        """
        ! Needs an initialized explainer (use initialize_explainer()) !
        Explains the prediction of every atom of every molecule in an .sdf file \
            and saves everythin in an .csv file.

        Args:
            sdf_file (str): sdf containing the molecules to be examined.
            scratch (str): Only used on HPC clusters.
        """
        dataframe = []
        suppl = Chem.SDMolSupplier(sdf_file, removeHs=False)
        for mol_iterator, mol in tqdm(enumerate(suppl), total=len(suppl), disable=not verbose):
            graph = get_graph_from_mol(mol=mol, index=mol_iterator)
            graph.to(device="cpu")
            prediction = self.model(
                graph.x,
                graph.edge_index,
                edge_attr=graph.edge_attr,
                batch=graph.batch,
                molecule_charge=graph.molecule_charge,
            )
            ref_charges = mol.GetProp("MBIS_CHARGES").split("|")
            node_attentions, edge_attentions = self.explainer.explain_molecule(graph)
            for atom_iterator, atom in enumerate(mol.GetAtoms()):
                smiles = str(Chem.MolToSmiles(mol)) if atom_iterator == 0 else np.nan
                dataframe.append(
                    [
                        str(atom.GetSymbol()),
                        smiles,
                        int(atom_iterator),
                        int(mol_iterator),
                        node_attentions[atom_iterator].tolist(),
                        edge_attentions[atom_iterator].tolist(),
                        float(prediction.tolist()[atom_iterator][0]),
                        float(ref_charges[atom_iterator]),
                        # float(float(atom.GetProp("molFileAlias"))),
                    ]
                )

        df = pd.DataFrame(
            dataframe,
            columns=[
                "atomtype",
                "smiles",
                "idx_in_mol",
                "mol_index",
                "node_attentions",
                "edge_attentions",
                "prediction",
                "truth",
            ],
        )
        out = output if output else f'{scratch}/{sdf_file.split(".")[0].split("/")[-1] + ".csv"}'
        df.to_csv(
            path_or_buf=out,
            index=False,
        )
        return

    @staticmethod
    def _check_final_csv(sdf_file: str, csv_file: str) -> bool:
        """
        Performs following checks on the final .csv file:
            > Smile in the first entry of a molecule is same \
                as the one in the original .sfd file.
            > that number of node attentions per atom is \
                equal the number of atoms in the molecule.
            > if the mol_index of a molecule is the same in \
                the final .csv file as in the original .sdf file.
            > if atomnumbering is equal in final .csv and original \
                .sdf file.

        Args:
            sdf_file (str): path to the original .sdf file
            csv_file (str): path to the final .csv file

        Returns:
            bool: Wheter the final.csv checks the tests
        """
        is_healthy = True
        sdf = Chem.SDMolSupplier(sdf_file, removeHs=False)
        csv = pd.read_csv(csv_file)
        csv["node_attentions"] = csv["node_attentions"].apply(eval)
        csv_iterator = 0
        for mol_idx, mol in tqdm(enumerate(sdf), total=len(sdf)):
            smiles = Chem.MolToSmiles(mol, canonical=True)
            for atom_iterator, atom in enumerate(mol.GetAtoms()):
                try:
                    if atom_iterator == 0:
                        assert smiles == csv.smiles[csv_iterator]
                    assert mol.GetNumAtoms() == len(csv["node_attentions"][atom_iterator + csv_iterator])
                    assert mol_idx == csv.mol_index[atom_iterator + csv_iterator]
                    assert csv.idx_in_mol[atom_iterator + csv_iterator] == atom_iterator
                    assert csv.atomtype[atom_iterator + csv_iterator] == atom.GetSymbol()
                except AssertionError:
                    is_healthy = False
            csv_iterator += mol.GetNumAtoms()
        return is_healthy

    @staticmethod
    def _open_next_file(writer: Chem.SDWriter, file_name: str, directory: str) -> Chem.SDWriter:
        """
        Closes an SDWriter and opens a new one. The new file has the number given
        as file_iterator as its name.

        Args:
            writer (Chem.SDWriter): SDWriter to be closed.
            file_name (int): number added into the new file name.
            directory (str): directory in which the individual sdfs will be stored.

        Returns:
            Chem.SDWriter: New SDWriter
        """
        if writer:
            writer.close()
        if not os.path.isdir(directory):
            os.mkdir(directory)
        writer = Chem.SDWriter(f"{directory}/{file_name}.sdf")
        return writer

    @staticmethod
    def _split_sdf(sdf_file: str, directory: Optional[str] = f"{os.getcwd()}/sdf_data") -> Tuple[int]:
        """
        Splits a big sdf file in a number (<10000) of smaller sdf file,
        to make parallelization on a cluster possible.

        Args:
            sdf_file (str): Big .sdf file to be split
            directory (Optional[str], optional): Where to store the smaller .sdf file. \
                Defaults to f"{os.getcwd()}/sdf_data".

        Returns:
            Tuple[int]: number of files written, number of molecule per file.
        """
        suppl = Chem.SDMolSupplier(sdf_file, removeHs=False)
        batchsize = ceil(len(suppl) / 10000)
        writer = None
        file_iterator = 0
        for molidx, mol in tqdm(enumerate(suppl)):
            if not molidx % batchsize:
                file_iterator += 1
                writer = Extractor._open_next_file(writer=writer, file_name=str(file_iterator), directory=directory)
            writer.write(mol)
        return file_iterator, batchsize

    @staticmethod
    def _get_job_id(file: str) -> str:
        """
        Takes a file containing the lsf submission return and
        extracts the job id of the Job that has been submitted.

        Args:
            file (str): file where the submission return is stored

        Returns:
            str: Jobid
        """
        with open(file, "r") as f:
            txt = f.read()
        id = txt.split("<")[1].split(">")[0]
        return id

    @staticmethod
    def _summarize_csvs(
        num_files: int,
        batch_size: int,
        directory: Optional[str] = f"{os.getcwd()}/sdf_data",
        combined_filename: Optional[str] = "combined",
    ) -> None:
        """
        Takes all the csv generated with the extract method and combines
        them to one .csv file containing all attention weights.
        Args:
            num_files (int): number of csv files in the directory.
            batch_size (int): number of molecules per csv file.
            directory (Optional[str], optional): directory where the \
                .sdf files are stored. Defaults to f"{os.getcwd()}/sdf_data".
            combined_filename (Optional[str], optional): name of the final, \
                big .csv file. Defaults to "combined".
        """
        if not combined_filename.endswith(".csv"):
            combined_filename += ".csv"
        datalist = []
        for num in tqdm(range(0, num_files)):
            try:
                df = pd.read_csv(f"{directory}/{num + 1}.csv")
                df["mol_index"] = df["mol_index"] + num * batch_size
                datalist.append(df)
            except FileNotFoundError:
                print(f"File {num + 1} not found.")
        df = pd.concat(datalist, axis=0, ignore_index=True)
        df.to_csv(combined_filename, index=False)

    @staticmethod
    def _parse_filenames(args: Sequence[str]) -> argparse.Namespace:
        """
        Higly specific, only use as in run_extraction_*.py files.

        Takes the following two flags:
            > -m, --mlmodel:    The MLModel to use. .pt file
            > -s, --sdffile:    .SDF file containing a list of molecules\
                you want a prediction and attention extaction for.

        Returns:
            argparse.Namespace: Namespace containing necessary strings.
        """
        parser = argparse.ArgumentParser()
        parser.add_argument("-m", "--mlmodel", type=str, required=True)
        parser.add_argument("-s", "--sdffile", type=str, required=True)
        return parser.parse_args(args)

    @staticmethod
    def _extract_hpc(
        model: Union[str, torch.nn.Module],
        sdf_index: int,
        scratch: str,
        epochs: Optional[int] = 200,
        working_dir: Optional[str] = None,
        verbose: Optional[bool] = False,
    ) -> None:
        """
        Extracts the attention weights a model uses for predictions of \
            the molecules in the sdf.file. Highly specific.

        Args:
            model (Union[str, torch.nn.Module]): Model or path to model to be explained.
            sdf_index (int): index of the .sdf file. Intended to work with split_sdf()
            scratch (str): Only use if working on a HPC Cluster.
            epochs (Optional[int], optional): number of epochs per prediction. Defaults to 2000.
            verbose (Optional[bool], optional): wheter to show tqdm update bar. Defaults to False.
        """
        sdf_file = f"sdf_data/{sdf_index}.sdf" if not working_dir else f"{working_dir.rstrip('/')}/{sdf_index}.sdf"
        print(scratch, working_dir)
        extractor = Extractor()
        extractor._initialize_expaliner(model=model, epochs=epochs, verbose=verbose)
        extractor._explain_molecules_in_sdf(sdf_file=sdf_file, scratch=scratch)
        return

    @staticmethod
    def _write_worker(directory: Optional[str] = None) -> None:
        """
        Writes a bash script called worker.sh, that is then again submitted to the lsf queue.
        This worker script, does the actual attention extraction on the lsf hpc cluster.
        """
        file = "worker.sh" if not directory else f"{directory}/worker.sh"
        text = "#!/bin/bash\n"
        text += 'python -c "'
        text += r"from serenityff.charge import Extractor; Extractor._extract_hpc(model='${1}', sdf_index=int(${LSB_JOBINDEX}), scratch='${TMPDIR}')"
        text += '"\n'
        text += r"mv ${TMPDIR}/${LSB_JOBINDEX}.csv ${2}/."
        with open(file, "w") as f:
            f.write(text)
        os.system(f"chmod u+x {file}")
        return

    @staticmethod
    def _write_cleaner(directory: Optional[str] = None) -> None:
        """
        Writes a basch script called cleaner.sh, that cleans all the mess created by the extractionprocess.
        it runs the Extractor._clean_up() function.
        """
        file = "cleaner.sh" if not directory else f"{directory}/cleaner.sh"
        text = "#!/bin/bash\n"
        text += 'python -c "'
        text += r"from serenityff.charge import Extractor; Extractor._clean_up(num_files=${1}, batch_size=int(${2}), sdf_file='${3}')"
        text += '"\n'
        with open(file, "w") as f:
            f.write(text)
        os.system(f"chmod u+x {file}")
        return

    @staticmethod
    def _clean_up(
        num_files: int,
        batch_size: int,
        sdf_file: str,
        working_dir: Optional[str] = None,
    ) -> None:
        """
        Cleans up all the messy files after the feature extraction worked flawlessly.

        Args:
            num_files (int): number of smaller .sdf files
            batch_size (int): number of molecules per small .sdf file
            sdf_file (str): original .sdf file

        Raises:
            Exception: Thrown if the generated.csv file is not matching the original .sdf file
        """
        combined_filename = "combined" if not working_dir else f"{working_dir.rstrip('/')}/combined"
        Extractor._summarize_csvs(
            num_files=num_files,
            batch_size=batch_size,
            directory="./sdf_data" if working_dir is None else working_dir + "/sdf_data",
            combined_filename=combined_filename,
        )
        if Extractor._check_final_csv(sdf_file=sdf_file, csv_file=combined_filename + ".csv"):
            for file in [
                "id.txt",
                "worker.sh",
                "run_cleanup.sh",
                "run_extraction.sh",
                "cleaner.sh",
            ]:
                os.remove(file)
            make_archive(working_dir + "/sdf_data", "zip", working_dir + "/sdf_data")
            rmtree(working_dir + "/sdf_data/")
        else:
            raise ExtractionError(
                "Oops Something went wrong with the extraction. \
                Make sure, all paths provided are correct."
            )
        return

    @staticmethod
    def run_extraction_local(
        ml_model=Union[str, torch.nn.Module],
        sdf_file=str,
        output: Optional[str] = "combined.csv",
        epochs: Optional[int] = 2000,
        verbose: Optional[bool] = True,
        verbose_every_atom: Optional[bool] = False,
    ) -> None:
        """
        Use this function if you want to run the feature extraction on your local machine.
        Depending on the number of files, this can take up to hours!!!

        You need to provide it with an ml model and an .sdf file containing the molecules,
        you want a predcition and attention extractions for.

        Run this static method in a python command and us the following two flags to specify
        all the needed information:
            > -m:   path to the ml model .pt file
            > -s:   path to the .sdf file containing the molecules.
        """
        extractor = Extractor()
        extractor._initialize_expaliner(model=ml_model, epochs=epochs, verbose=verbose_every_atom)
        extractor._explain_molecules_in_sdf(sdf_file=sdf_file, output=output, scratch=None, verbose=verbose)
        if not extractor._check_final_csv(sdf_file=sdf_file, csv_file=output):
            raise ExtractionError(
                "Oops Something went wrong with the extraction. \
                Make sure, all paths provided are correct."
            )
        return extractor

    @staticmethod
    def run_extraction_lsf(args: Sequence[str]) -> None:
        """
        Use this function if you want to run the feature extraction on a lsf cluster.

        You need to provide it with an ml model and an .sdf file containing the molecules,
        you want a predcition and attention extractions for.

        Run this static method in a python command and us the following two flags to specify
        all the needed information:
            > -m:   path to the ml model .pt file
            > -s:   path to the .sdf file containing the molecules.

        """
        files = Extractor._parse_filenames(args)
        files.sdffile = os.path.abspath(files.sdffile.strip())
<<<<<<< HEAD
        print(f"sdf path =|{files.sdffile}|")
=======
>>>>>>> 373493e8
        num_files, batch_size = Extractor._split_sdf(sdf_file=files.sdffile)
        Extractor._write_worker()
        os.mkdir("logfiles")
        lsf_command = f'bsub -n 1 -o logfiles/extraction.out -e logfiles/extraction.err -W 24:00 -J "ext[1-{num_files}]" "./worker.sh {files.mlmodel} {os.getcwd()+"/sdf_data"}" > id.txt'
        command_to_shell_file(lsf_command, "run_extraction.sh")
        os.system(lsf_command)
        id = Extractor._get_job_id("id.txt")
        lsf_command = f"bsub -n 1 -J 'clean_up' -o logfiles/cleanup.out -e logfiles/cleanup.err -w 'done({id})' './cleaner.sh {num_files} {batch_size} {files.sdffile}'"
        os.system(lsf_command)
        command_to_shell_file(lsf_command, "run_cleanup.sh")
        return<|MERGE_RESOLUTION|>--- conflicted
+++ resolved
@@ -451,10 +451,7 @@
         """
         files = Extractor._parse_filenames(args)
         files.sdffile = os.path.abspath(files.sdffile.strip())
-<<<<<<< HEAD
         print(f"sdf path =|{files.sdffile}|")
-=======
->>>>>>> 373493e8
         num_files, batch_size = Extractor._split_sdf(sdf_file=files.sdffile)
         Extractor._write_worker()
         os.mkdir("logfiles")
